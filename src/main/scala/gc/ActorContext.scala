--- conflicted
+++ resolved
@@ -45,11 +45,7 @@
   }
 
   /**
-<<<<<<< HEAD
-   * Spawns a new actor into the GC system.
-=======
    * Spawn a new named actor into the GC system.
->>>>>>> 8568f562
    *
    * @param factory The behavior factory for the spawned actor.
    * @param name The name of the spawned actor.
